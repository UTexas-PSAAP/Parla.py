--- conflicted
+++ resolved
@@ -93,13 +93,8 @@
             local_queue = self.local_queues[thread_id]
             if not local_queue.empty():
                 return local_queue.get()
-<<<<<<< HEAD
             device_type = get_device_type(get_device_id())
             device_type_queue = self.device_queues[device_type]
-=======
-            device_type = thread_contexts.context.device_type
-            device_type_queue = device_queues[device_type]
->>>>>>> 960dceac
             if not device_type_queue.empty():
                 return device_type_queue.get()
             if not self.main_queue.empty():
@@ -126,53 +121,12 @@
             else:
                 self.local_queues[queue_identifier].put(task)
 
-<<<<<<< HEAD
     def run_next(self):
         next_task = self.get()
         if next_task is None:
             return False
         with self.counter_mutex:
             self.tasks_in_progress += 1
-=======
-devices = get_devices()
-main_queue = SimpleQueue()
-local_queues = [SimpleQueue() for d in devices]
-pool_running = False
-tasks_in_progress = 0
-device_indices = threading.local()
-# Main thread is the CPU.
-device_indices.index = 0
-mutex = threading.Lock()
-raised_exception = None
-
-def get_device():
-    return device_indices.index
-
-def local_func(device_index):
-    device_indices.index = device_index
-    global tasks_in_progress
-    global raised_exception
-    local_queue = local_queues[device_index]
-    # While there is any work left, do it.
-    while True:
-        with mutex:
-            # Apparently the Queue class has it's own internal lock aside from the GIL,
-            # so things can deadlock. I just went ahead and used a coarse-grained mutex
-            # to guard all the scheduling logic and avoid any issues that could arise
-            # from the extra queue-local lock.
-            if (local_queue.empty() and main_queue.empty() and not tasks_in_progress) or raised_exception is not None:
-                logger.debug("Exiting %d with (%r, %r, %r)", device_index, local_queue.empty(), tasks_in_progress, raised_exception)
-                break
-            if not local_queue.empty():
-                work_item = local_queue.get()
-            elif not main_queue.empty():
-                work_item = main_queue.get()
-            else:
-                # TODO: intelligent backoff here?
-                continue
-            tasks_in_progress += 1
-        # TODO: unpack args and kwargs instead of just passing a single argument.
->>>>>>> 960dceac
         try:
             next_task.run()
         finally:
@@ -213,6 +167,7 @@
         while not scheduler.finished():
             with exception_log_mutex:
                 if raised_exceptions:
+                    logger.debug("Exiting with exceptions: {}".format(raised_exceptions))
                     break
             try:
                 did_work = scheduler.run_next()
@@ -225,13 +180,8 @@
 # make each task have its own lock to mimic atomic-like
 # counters for dependency tracking.
 
-
-<<<<<<< HEAD
+class Task:
     def __init__(self, func, inputs, dependencies, queue_identifier):
-=======
-class Task:
-    def __init__(self, func, inputs, dependencies, queue_index):
->>>>>>> 960dceac
         self.func = func
         self.inputs = inputs
         self.remaining_dependencies = len(dependencies)
@@ -247,7 +197,6 @@
                     dep.dependees.append(self)
             if not self.remaining_dependencies:
                 self.enqueue()
-        # logger.info("%r", self)
 
     def enqueue(self):
         scheduler.put(self)
