--- conflicted
+++ resolved
@@ -58,6 +58,7 @@
     result = result.strip("()").strip()
     return result
 
+
 #######
 # Define functions to gather each result (per figure, per app)
 #######
@@ -114,10 +115,13 @@
 
     # Generate input file
     if not os.path.exists("examples/cholesky/chol_28000.npy"):
-        command = f"python make_cholesky_input.py -n 28000 -output examples/cholesky/chol_28000.npy"
-        output = pe.run(command, timeout=timeout, withexitstatus=True)
-        #Make sure no errors or timeout were thrown
-        assert(output[1] == 0)
+
+        print("\t  --Making input matrix...")
+        command = f"python examples/cholesky/make_cholesky_input.py -n 28000 -output examples/cholesky/chol_28000.npy"
+        output = pe.run(command, timeout=timeout, withexitstatus=True)
+        #Make sure no errors or timeout were thrown
+        assert(output[1] == 0)
+        print("\t  --Generated input matrix.")
 
 
     print("\t   [Running Cholesky 28K (2Kx2K Blocks) 1/3] Manual Movement, User Placement")
@@ -483,11 +487,7 @@
     for size in sizes:
         thread_dict = {}
         for thread in thread_list:
-<<<<<<< HEAD
-            command = "python synthetic/artifact/scripts/run_dask_thread.py -workers ${threads} -size ${size} -n ${n}"
-=======
-            command = "python examples/synthetic/artifact/scripts/run_dask_thread.py -threads ${threads} -data_move 0 -weight ${size} -n ${n}"
->>>>>>> a61abf91
+            command = "python examples/synthetic/artifact/scripts/run_dask_thread.py -workers ${threads} -size ${size} -n ${n}"
             output = pe.run(command, timeout=timeout, withexitstatus=True)
             #Make sure no errors or timeout were thrown
             assert(output[1] == 0)
@@ -507,11 +507,7 @@
     for size in sizes:
         thread_dict = {}
         for thread in thread_list:
-<<<<<<< HEAD
-            command = "python synthetic/artifact/scripts/run_dask_process.py -workers ${threads} -size ${size} -n ${n}"
-=======
-            command = "python examples/synthetic/artifact/scripts/run_dask_process.py -threads ${threads} -data_move 0 -weight ${size} -n ${n}"
->>>>>>> a61abf91
+            command = "python examples/synthetic/artifact/scripts/run_dask_process.py -workers ${threads} -size ${size} -n ${n}"
             output = pe.run(command, timeout=timeout, withexitstatus=True)
             #Make sure no errors or timeout were thrown
             assert(output[1] == 0)
@@ -526,7 +522,7 @@
 def run_GIL_test():
     pass
 
-test = [run_test]
+test = [run_cholesky_28]
 figure_10 = [run_jacobi, run_matmul, run_blr, run_nbody, run_reduction, run_independent, run_serial]
 figure_13 = [run_cholesky_20_host, run_cholesky_20_gpu, run_dask_cholesky_20_host, run_dask_cholesky_20_gpu]
 figure_15 = [run_batched_cholesky]
