# Lesson 0: Hello, World!

We create our first Parla program and print to the console from a Parla task. 

There is only one source code file for this lesson: `hello.py` 

If Parla is installed properly, you can run this example as you would any other Python script:

```bash
$ python hello.py
```

Parla's parallel programming model is centered around ***tasks***.
Tasks are a basic unit of work. Specifically in Parla, tasks are annotated code blocks that run asynchronously with respect to their enclosing block.


Although syntactically tasks often look like Python functions, they are semantically different.
Parla tasks are not functions in the usual sense: the Parla runtime can launch tasks as soon as they are spawned; they capture local variables in the closure by value; they cannot be called and, typically, do not return values.


Tasks: 
- can be defined with dependencies. This creates an online & dynamic workflow DAG that begins execution as it is spawned.
- may run asynchronously and concurrently with other tasks.
- may have various constraints (device, memory, data, threads) on where and when they can execute.
- can launch on different hardware contexts.
- can specify input and output data objects to prefetch required data into device memory. 


 We will discuss more advantaged usage and features of tasks later. For now, we define a single, simple task.

We break down this program line by line:

First, lines 13 - 19:

```python
13  from parla import Parla, spawn
...
15  from parla.cpu import cpu
```

Line 13 imports the context manager for the Parla runtime and the `@spawn` decorator for instantiating tasks. 

Line 15 loads and configures the `cpu` device type which is needed to have a valid target for task execution. 

We'll temporarily skip ahead to lines 28 - 30:

```python
28  if __name__ == "__main__":
29      with Parla():
30          main()
```

Line 29 enters and starts the Parla runtime.
This creates a threadpool and begins running a scheduler that will listen for spawned tasks.
The scheduler can dispatch tasks to all configured device types (defined at import time) before it is initialized. 

**All Parla code must execute within the Parla context manager.**

<<<<<<< HEAD
And finally, line 34 calls our `main` function defined on lines 22 - 29:
=======
Notice that we do not directly create Parla tasks in the global scope. Instead, we define a `main` function and create our tasks there. *To ensure correct capture of local variables, Parla tasks should not be defined in the global scope.*
>>>>>>> 7e594fb2

And finally, our `main` function defined on lines 20 - 25:

```python
20 def main():
21 
22     # ...
23     @spawn()
24     def hello_world():
25        print("Hello, World!", flush=True)
```

On line 25, the `@spawn` decorator creates a task that executes the function it decorates. 
As soon as the task is spawned, it is visible to the runtime and may begin asynchronous execution. 

In this example, the task is not guaranteed to complete until the Parla context is exited on line 31 (which waits for all unfinished tasks). 

Once run, you should see "Hello, World!" the console output.
Congratulations! You've run your first Parla program!
<|MERGE_RESOLUTION|>--- conflicted
+++ resolved
@@ -1,82 +1,78 @@
-# Lesson 0: Hello, World!
-
-We create our first Parla program and print to the console from a Parla task. 
-
-There is only one source code file for this lesson: `hello.py` 
-
-If Parla is installed properly, you can run this example as you would any other Python script:
-
-```bash
-$ python hello.py
-```
-
-Parla's parallel programming model is centered around ***tasks***.
-Tasks are a basic unit of work. Specifically in Parla, tasks are annotated code blocks that run asynchronously with respect to their enclosing block.
-
-
-Although syntactically tasks often look like Python functions, they are semantically different.
-Parla tasks are not functions in the usual sense: the Parla runtime can launch tasks as soon as they are spawned; they capture local variables in the closure by value; they cannot be called and, typically, do not return values.
-
-
-Tasks: 
-- can be defined with dependencies. This creates an online & dynamic workflow DAG that begins execution as it is spawned.
-- may run asynchronously and concurrently with other tasks.
-- may have various constraints (device, memory, data, threads) on where and when they can execute.
-- can launch on different hardware contexts.
-- can specify input and output data objects to prefetch required data into device memory. 
-
-
- We will discuss more advantaged usage and features of tasks later. For now, we define a single, simple task.
-
-We break down this program line by line:
-
-First, lines 13 - 19:
-
-```python
-13  from parla import Parla, spawn
-...
-15  from parla.cpu import cpu
-```
-
-Line 13 imports the context manager for the Parla runtime and the `@spawn` decorator for instantiating tasks. 
-
-Line 15 loads and configures the `cpu` device type which is needed to have a valid target for task execution. 
-
-We'll temporarily skip ahead to lines 28 - 30:
-
-```python
-28  if __name__ == "__main__":
-29      with Parla():
-30          main()
-```
-
-Line 29 enters and starts the Parla runtime.
-This creates a threadpool and begins running a scheduler that will listen for spawned tasks.
-The scheduler can dispatch tasks to all configured device types (defined at import time) before it is initialized. 
-
-**All Parla code must execute within the Parla context manager.**
-
-<<<<<<< HEAD
-And finally, line 34 calls our `main` function defined on lines 22 - 29:
-=======
-Notice that we do not directly create Parla tasks in the global scope. Instead, we define a `main` function and create our tasks there. *To ensure correct capture of local variables, Parla tasks should not be defined in the global scope.*
->>>>>>> 7e594fb2
-
-And finally, our `main` function defined on lines 20 - 25:
-
-```python
-20 def main():
-21 
-22     # ...
-23     @spawn()
-24     def hello_world():
-25        print("Hello, World!", flush=True)
-```
-
-On line 25, the `@spawn` decorator creates a task that executes the function it decorates. 
-As soon as the task is spawned, it is visible to the runtime and may begin asynchronous execution. 
-
-In this example, the task is not guaranteed to complete until the Parla context is exited on line 31 (which waits for all unfinished tasks). 
-
-Once run, you should see "Hello, World!" the console output.
-Congratulations! You've run your first Parla program!
+# Lesson 0: Hello, World!
+
+We create our first Parla program and print to the console from a Parla task.
+
+There is only one source code file for this lesson: `hello.py`
+
+If Parla is installed properly, you can run this example as you would any other Python script:
+
+```bash
+$ python hello.py
+```
+
+Parla's parallel programming model is centered around ***tasks***.
+Tasks are a basic unit of work. Specifically in Parla, tasks are annotated code blocks that run asynchronously with respect to their enclosing block.
+
+
+Although syntactically tasks often look like Python functions, they are semantically different.
+Parla tasks are not functions in the usual sense: the Parla runtime can launch tasks as soon as they are spawned; they capture local variables in the closure by value; they cannot be called and, typically, do not return values.
+
+
+Tasks:
+- can be defined with dependencies. This creates an online & dynamic workflow DAG that begins execution as it is spawned.
+- may run asynchronously and concurrently with other tasks.
+- may have various constraints (device, memory, data, threads) on where and when they can execute.
+- can launch on different hardware contexts.
+- can specify input and output data objects to prefetch required data into device memory.
+
+
+ We will discuss more advantaged usage and features of tasks later. For now, we define a single, simple task.
+
+We break down this program line by line:
+
+First, lines 13 - 19:
+
+```python
+13  from parla import Parla, spawn
+...
+15  from parla.cpu import cpu
+```
+
+Line 13 imports the context manager for the Parla runtime and the `@spawn` decorator for instantiating tasks.
+
+Line 15 loads and configures the `cpu` device type which is needed to have a valid target for task execution.
+
+We'll temporarily skip ahead to lines 28 - 30:
+
+```python
+28  if __name__ == "__main__":
+29      with Parla():
+30          main()
+```
+
+Line 29 enters and starts the Parla runtime.
+This creates a threadpool and begins running a scheduler that will listen for spawned tasks.
+The scheduler can dispatch tasks to all configured device types (defined at import time) before it is initialized.
+
+**All Parla code must execute within the Parla context manager.**
+
+Notice that we do not directly create Parla tasks in the global scope. Instead, we define a `main` function and create our tasks there. *To ensure correct capture of local variables, Parla tasks should not be defined in the global scope.*
+
+And finally, our `main` function defined on lines 20 - 25:
+
+```python
+20 def main():
+21
+22     # ...
+23     @spawn()
+24     def hello_world():
+25        print("Hello, World!", flush=True)
+```
+
+On line 25, the `@spawn` decorator creates a task that executes the function it decorates.
+As soon as the task is spawned, it is visible to the runtime and may begin asynchronous execution.
+
+In this example, the task is not guaranteed to complete until the Parla context is exited on line 31 (which waits for all unfinished tasks).
+
+Once run, you should see "Hello, World!" the console output.
+Congratulations! You've run your first Parla program!