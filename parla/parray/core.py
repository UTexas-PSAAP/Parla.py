from __future__ import annotations
from typing import List, Dict, TYPE_CHECKING, Union, Any

from parla.cpu_impl import cpu
from parla.task_runtime import get_current_devices, has_environment
from parla.device import Device

from .coherence import MemoryOperation, Coherence, CPU_INDEX
<<<<<<< HEAD
from .memory import MultiDeviceBuffer
=======
from typing import List
>>>>>>> c3b339a2

import threading
import numpy
try:  # if the system has no GPU
    import cupy
    num_gpu = cupy.cuda.runtime.getDeviceCount()
except ImportError:
    # PArray only considers numpy or cupy array
    # work around of checking cupy.ndarray when cupy could not be imported
    cupy = numpy
    num_gpu = 0

if TYPE_CHECKING:
    ndarray = Union[numpy.ndarray, cupy.ndarray]
    SlicesType = Union[slice, int, tuple]


class PArray:
    """Multi-dimensional array on a CPU or CUDA device.

    This class is a wrapper around :class:`numpy.ndarray` and :class:`cupy.ndarray`,
    It is used to support Parla sheduler optimization and automatic data movement.

    Args:
        array: :class:`cupy.ndarray` or :class:`numpy.array` object

    Note: some methods should be called within the current task context
    """
    _array: MultiDeviceBuffer
    _coherence: Coherence
    _slices: List[SlicesType]
    _coherence_cv: Dict[int, threading.Condition]

    def __init__(self, array: ndarray, parent: "PArray" = None, slices=None) -> None:
        if parent is not None:  # create a view (a subarray) of a PArray
            # inherit parent's buffer and coherence states
            # so this PArray will becomes a 'view' of its parents
            self._array = parent._array
            self._coherence = parent._coherence

            # _slices is a list so subarray of subarray works
            self._slices = parent._slices.copy()  # copy parent's slices list
            # add current slices to the end
            self._slices.append(slices)

            # inherit parent's condition variables
            self._coherence_cv = parent._coherence_cv

            # identify the slices
            self._slices_hash = self._array.get_slices_hash(slices)

            # a unique ID for this subarray
            # which is the combine of parent id and slice hash
            self.ID = parent.ID * 31 + self._slices_hash  # use a prime number to avoid collision
        else:  # initialize a new PArray
            # per device buffer of data
            self._array = MultiDeviceBuffer(num_gpu)
            location = self._array.set_complete_array(array)

            # coherence protocol for managing data among multi device
            self._coherence = Coherence(location, num_gpu)

<<<<<<< HEAD
            # no slices since it is a new array rather than a subarray
            self._slices = []

            # a condition variable to acquire when moving data on the device
            self._coherence_cv = {n:threading.Condition() for n in range(num_gpu)}
            self._coherence_cv[CPU_INDEX] = threading.Condition()

            # there is no slices
            self._slices_hash = None

            # use id() of buffer as unique ID
            self.ID = id(self._array)
=======
        # a condition variable to acquire when moving data on the device
        self._coherence_cv = {n:threading.Condition() for n in range(num_devices)}
        self._coherence_cv[CPU_INDEX] = threading.Condition()
>>>>>>> c3b339a2

    # Properties:

    @property
    def array(self) -> ndarray:
        """
        The reference to cupy/numpy array on current device.
        Note: should be called within the current task context
        Note: should call A[valid_slices].array instead of A.array,
            when in a tasks which only subarray is auto-moved.
            `valid_slices` is a slices within the auto-moved subarray.
        """
        if self._slices:  # so this is a sub-parray object
            # index into origin array by saved slices
            ret = self._array.get_by_global_slices(self._current_device_index, self._slices[0])
            for s in self._slices[1:]:
                ret = ret[s]
            return ret
        else:  # this is a complete copy
            ret = self._array.get(self._current_device_index)

            if isinstance(ret, list): # get a subarray instead
                raise IndexError("Current device doesn't have a complete copy of this array")
            return ret

    @property
    def _on_gpu(self) -> bool:
        """
        True if the array is on GPU.
        Note: should be called within the current task context
        """
        return self._current_device_index != CPU_INDEX

    @property
    def _current_device_index(self) -> int:
        """
        -1 if the current device is CPU.
        Otherwise GPU ID.
        If called outside the current task context, return data owner's device_id by default
        """
        device = PArray._get_current_device()
        if device is None:  # not called inside current task
            return self._coherence.owner
        elif device.architecture == cpu:
            return CPU_INDEX
        else:
            # assume GPU here, won't check device.architecture == gpu
            # to avoid import `gpu`, which is slow to setup.
            return device.index

    # Public API:

    def update(self, array: ndarray) -> None:
        """ Update the copy on current device.

        Args:
            array: :class:`cupy.ndarray` or :class:`numpy.array` object

        Note: should be called within the current task context
        Note: data should be put in OUT/INOUT fields of spawn
        Note: `array` should has the same shape with this array's shape
        """
        this_device = self._current_device_index

        # check shape is consistent
        if array.shape != self._array.shape:
            raise ValueError(f"array shape is not consistent with current one, "
                             f"given array shape: {array.shape}, "
                             f"current array shape: {self._array.shape} ")

        if isinstance(array, numpy.ndarray):
            if this_device != CPU_INDEX:  # CPU to GPU
                self._array.set(this_device, cupy.asarray(array))
            else: # data already in CPU
                self._array.set(this_device, array)
        else:
            if this_device == CPU_INDEX: # GPU to CPU
                self._array.set(this_device, cupy.asnumpy(array))
            else: # GPU to GPU
                if int(array.device) == this_device: # data already in this device
                    self._array.set(this_device, array)
                else:  # GPU to GPU
                    dst_data = cupy.empty_like(array)
                    dst_data.data.copy_from_device_async(array.data, array.nbytes)
                    self._array.set(this_device, dst_data)

    # slicing/indexing

    def __getitem__(self, slices: SlicesType) -> PArray | Any:
        if self._slices:  # resolve saved slices first
            ret = self.array[slices]
        else:
            ret = self._array.get_by_global_slices(self._current_device_index, slices)

        # ndarray.__getitem__() may return a ndarray
        if isinstance(ret, numpy.ndarray):
            return PArray(None, parent=self, slices=slices)
        elif isinstance(ret, cupy.ndarray):
            if ret.shape == ():
                return ret.item()
            else:
                return PArray(None, parent=self, slices=slices)
        else:
            return ret

    def __setitem__(self, slices: SlicesType, value: PArray | ndarray | Any) -> None:
        """
        Acceptable Slices: Slice, Int, tuple of (Slice, Int, List of Int)
        Example:
            A[0]  # int
            A[:]  # slice
            A[0,:,10]  # tuple of int slice int
            A[2:10:2, 0, [1, 3, 5]]  # tuple of slice int list of Int

        Note: `:` equals to slice(None, None, None)
        Note: `None` or tuple of `None` is not acceptable (even if `numpy.ndarray` accept `None`)
        # TODO: support `None` and `ndarray` as slices
        """
        if isinstance(value, PArray):
            value = value.array

        if self._slices:  # resolve saved slices first
            self.array.__setitem__(slices, value)
        else:
            self._array.set_by_global_slices(self._current_device_index, slices, value)

    def evict_all(self) -> None:
        """
        Evict all copies from buffer, and clean all related fields

        Note: this object should not be accessed anymore after called this method
        """
        self._array = None
        self._coherence = None

    # Coherence update operations:

    def _coherence_read(self, device_id: int = None, slices: SlicesType = None) -> None:
        """ Tell the coherence protocol a read happened on a device.

        And do data movement based on the operations given by protocol.

        Args:
            device_id: if is this not None, data will be moved to this device,
                    else move to current device
            slices: a slices of the subarray to be manipulated
                    by default equals to None, which means the whole array is manipulated

        Note: should be called within the current task context
        """
        if device_id is None:
            device_id = self._current_device_index

        # update protocol and get operation
<<<<<<< HEAD
        operations = self._coherence.read(device_id, self._slices_hash) # locks involve
        self._process_operations(operations, slices) # condition variable involve
=======
        operation = self._coherence.read(device_id) # locks involve
        self._process_operations([operation]) # condition variable involve
>>>>>>> c3b339a2

    def _coherence_write(self, device_id: int = None, slices: SlicesType = None) -> None:
        """Tell the coherence protocol a write happened on a device.

        And do data movement based on the operations given by protocol.

        Args:
            device_id: if is this not None, data will be moved to this device,
                    else move to current device
            slices: a slices of the subarray to be manipulated
                    by default equals to None, which means the whole array is manipulated

        Note: should be called within the current task context
        """
        if device_id is None:
            device_id = self._current_device_index

        # update protocol and get operation
<<<<<<< HEAD
        operations = self._coherence.write(device_id, self._slices_hash) # locks involve
        self._process_operations(operations, slices) # condition variable involve

    # Device management methods:

    def _process_operations(self, operations: List[MemoryOperation], slices: SlicesType = None) -> None:
=======
        operations = self._coherence.write(device_id) # locks involve
        self._process_operations(operations) # condition variable involve

    # Device management methods:

    def _process_operations(self, operations: List[MemoryOperation]) -> None:
>>>>>>> c3b339a2
        """
        Process the given memory operations.
        Data will be moved, and protocol states is kept unchanged.
        """
        for op in operations:
            if op.inst == MemoryOperation.NOOP:
                pass  # do nothing
            elif op.inst == MemoryOperation.CHECK_DATA:
                if not self._coherence.data_is_ready(op.src):  # if data is not ready, wait
                    with self._coherence_cv[op.src]:
                        while not self._coherence.data_is_ready(op.src):
                            self._coherence_cv[op.src].wait()
            elif op.inst == MemoryOperation.LOAD:
                with self._coherence_cv[op.dst]:  # hold the CV when moving data
<<<<<<< HEAD

                    # if the flag is set, skip this checking
                    if not MemoryOperation.SKIP_SRC_CHECK in op.flag:
                        with self._coherence_cv[op.src]:  # wait on src until it is ready
                            while not self._coherence.data_is_ready(op.src):
                                self._coherence_cv[op.src].wait()

                    if MemoryOperation.LOAD_SUBARRAY in op.flag:
                        self._array.set_slices_mapping(op.dst, slices)  # build slices mapping first

                    # check flag to see if dst is current device
                    dst_is_current_device = op.flag != MemoryOperation.SWITCH_DEVICE_FLAG

                    # copy data
                    self._array.copy_data_between_device(op.dst, op.src, dst_is_current_device)

                    # sync stream before set it as ready, so asyc call is ensured to be done
                    cupy.cuda.stream.get_current_stream().synchronize()

                    # data is ready now
                    if MemoryOperation.LOAD_SUBARRAY in op.flag:
                        self._coherence.set_data_as_ready(op.dst, self._slices_hash)  # mark it as done
                    else:
                         self._coherence.set_data_as_ready(op.dst)
                    self._coherence_cv[op.dst].notify_all()  # let other threads know the data is ready
            elif op.inst == MemoryOperation.EVICT:
                self._array.clear(op.src)  # decrement the reference counter, relying on GC to free the memory
                self._coherence.set_data_as_ready(op.src, None)  # mark it as done
=======
                    self._copy_data_between_device(op.dst, op.src)  # copy data
                    self._coherence.set_data_as_ready(op.dst)  # mark it as done
                    self._coherence_cv[op.dst].notify_all()  # let other threads know the data is ready
            elif op.inst == MemoryOperation.EVICT:
                self._array[op.src] = None  # decrement the reference counter, relying on GC to free the memory
                self._coherence.set_data_as_ready(op.src)  # mark it as done
>>>>>>> c3b339a2
            elif op.inst == MemoryOperation.ERROR:
                raise RuntimeError("PArray gets an error from coherence protocol")
            else:
                raise RuntimeError(f"PArray gets invalid memory operation from coherence protocol, "
                                   f"detail: opcode {op.inst}, dst {op.dst}, src {op.src}")
<<<<<<< HEAD
=======

    def _copy_data_between_device(self, dst, src) -> None:
        """
        Copy data from src to dst.
        """
        if src == dst:
            return
        elif src == CPU_INDEX: # copy from CPU to GPU
            self._array[dst] = cupy.asarray(self._array[src])
        elif dst != CPU_INDEX: # copy from GPU to GPU
            src_data = self._array[src]
            dst_data = cupy.empty_like(src_data)
            dst_data.data.copy_from_device_async(src_data.data, src_data.nbytes)
            self._array[dst] = dst_data
        else: # copy from GPU to CPU
            self._array[CPU_INDEX] = cupy.asnumpy(self._array[src])
>>>>>>> c3b339a2

    @staticmethod
    def _get_current_device() -> Device | None:
        """
        Get current device from task environment.

        Return None if it is not called within the current task context
        """
        if has_environment():
            return get_current_devices()[0]
        else:  # if not
            return None

    def _auto_move(self, device_id: int = None, do_write: bool = False) -> None:
        """ Automatically move data to current device.

        Multiple copies on different devices will be made based on coherence protocol.

        Args:
            device_id: current device id. CPU use CPU_INDEX as id
            do_write: True if want make the device MO in coherence protocol
                False if this is only for read only in current task

        Note: should be called within the current task context.
        Note: auto-move of subarray's subarray is not supported.
        """
        # this is the view of current array, only data within this range should be moved
        # currently, only use first slices, which means automove of subarray of subarray is not supported
        # TODO: support auto-move subarray of subarray
        slices = None if not self._slices else self._slices[0]

        if do_write:
            self._coherence_write(device_id, slices)
        else:
            self._coherence_read(device_id, slices)

    def _on_same_device(self, other: "PArray") -> bool:
        """
        Return True if the two PArrays are in the same device.
        Note: other has to be a PArray object.
        """
        this_device = self._current_device_index
        return this_device in other._array

    # NumPy/CuPy methods redirection

    def __getattr__(self, item):
        """
        A proxy method that redirect call to methods in :class:`numpy.ndarray` or :class:`cupy.ndarray`
        """
        return getattr(self.array, item)

    # Comparison operators:

    def __lt__(x, y):
        if isinstance(y, PArray):
            if not x._on_same_device(y):
                raise ValueError("Arrays are not on the same device")
            return x.array.__lt__(y.array)
        else:
            return x.array.__lt__(y)

    def __le__(x, y):
        if isinstance(y, PArray):
            if not x._on_same_device(y):
                raise ValueError("Arrays are not on the same device")
            return x.array.__le__(y.array)
        else:
            return x.array.__le__(y)

    def __eq__(x, y):
        if isinstance(y, PArray):
            if not x._on_same_device(y):
                raise ValueError("Arrays are not on the same device")
            return x.array.__eq__(y.array)
        else:
            return x.array.__eq__(y)

    def __ne__(x, y):
        if isinstance(y, PArray):
            if not x._on_same_device(y):
                raise ValueError("Arrays are not on the same device")
            return x.array.__ne__(y.array)
        else:
            return x.array.__ne__(y)

    def __gt__(x, y):
        if isinstance(y, PArray):
            if not x._on_same_device(y):
                raise ValueError("Arrays are not on the same device")
            return x.array.__gt__(y.array)
        else:
            return x.array.__gt__(y)

    def __ge__(x, y):
        if isinstance(y, PArray):
            if not x._on_same_device(y):
                raise ValueError("Arrays are not on the same device")
            return x.array.__ge__(y.array)
        else:
            return x.array.__ge__(y)


    # Truth value of an array (bool):

    def __nonzero__(self):
        return PArray(self.array.__nonzero__())

    # Unary operations:

    def __neg__(self):
        return PArray(self.array.__neg__())

    def __pos__(self):
        return PArray(self.array.__pos__())

    def __abs__(self):
        return PArray(self.array.__abs__())

    def __invert__(self):
        return PArray(self.array.__invert__())

    # Arithmetic:

    def __add__(x, y):
        if isinstance(y, PArray):
            if not x._on_same_device(y):
                raise ValueError("Arrays are not on the same device")
            return PArray(x.array + y.array)
        else:
            return PArray(x.array + y)

    def __sub__(x, y):
        if isinstance(y, PArray):
            if not x._on_same_device(y):
                raise ValueError("Arrays are not on the same device")
            return PArray(x.array - y.array)
        else:
            return PArray(x.array - y)

    def __mul__(x, y):
        if isinstance(y, PArray):
            if not x._on_same_device(y):
                raise ValueError("Arrays are not on the same device")
            return PArray(x.array * y.array)
        else:
            return PArray(x.array * y)

    def __matmul__(x, y):
        if isinstance(y, PArray):
            if not x._on_same_device(y):
                raise ValueError("Arrays are not on the same device")
            return PArray(x.array @ y.array)
        else:
            return PArray(x.array @ y)

    def __div__(x, y):
        if isinstance(y, PArray):
            if not x._on_same_device(y):
                raise ValueError("Arrays are not on the same device")
            return PArray(x.array / y.array)
        else:
            return PArray(x.array / y)

    def __truediv__(x, y):
        if isinstance(y, PArray):
            if not x._on_same_device(y):
                raise ValueError("Arrays are not on the same device")
            return PArray(x.array / y.array)
        else:
            return PArray(x.array / y)

    def __floordiv__(x, y):
        if isinstance(y, PArray):
            if not x._on_same_device(y):
                raise ValueError("Arrays are not on the same device")
            return PArray(x.array.__floordiv__(y.array))
        else:
            return PArray(x.array.__floordiv__(y))

    def __mod__(x, y):
        if isinstance(y, PArray):
            if not x._on_same_device(y):
                raise ValueError("Arrays are not on the same device")
            return PArray(x.array.__mod__(y.array))
        else:
            return PArray(x.array.__mod__(y))

    def __divmod__(x, y):
        if isinstance(y, PArray):
            if not x._on_same_device(y):
                raise ValueError("Arrays are not on the same device")
            return PArray(x.array.__divmod__(y.array))
        else:
            return PArray(x.array.__divmod__(y))

    def __pow__(x, y, modulo):
        if isinstance(y, PArray):
            if not x._on_same_device(y):
                raise ValueError("Arrays are not on the same device")
            return PArray(x.array.__pow__(y.array))
        else:
            return PArray(x.array.__pow__(y))

    def __lshift__(x, y):
        if isinstance(y, PArray):
            if not x._on_same_device(y):
                raise ValueError("Arrays are not on the same device")
            return PArray(x.array.__lshift__(y.array))
        else:
            return PArray(x.array.__lshift__(y))

    def __rshift__(x, y):
        if isinstance(y, PArray):
            if not x._on_same_device(y):
                raise ValueError("Arrays are not on the same device")
            return PArray(x.array.__rshift__(y.array))
        else:
            return PArray(x.array.__rshift__(y))

    def __and__(x, y):
        if isinstance(y, PArray):
            if not x._on_same_device(y):
                raise ValueError("Arrays are not on the same device")
            return PArray(x.array.__and__(y.array))
        else:
            return PArray(x.array.__and__(y))

    def __or__(x, y):
        if isinstance(y, PArray):
            if not x._on_same_device(y):
                raise ValueError("Arrays are not on the same device")
            return PArray(x.array.__or__(y.array))
        else:
            return PArray(x.array.__or__(y))

    def __xor__(x, y):
        if isinstance(y, PArray):
            if not x._on_same_device(y):
                raise ValueError("Arrays are not on the same device")
            return PArray(x.array.__xor__(y.array))
        else:
            return PArray(x.array.__xor__(y))

    # Arithmetic, in-place:
    def __iadd__(self, other):
        if isinstance(other, PArray):
            if not self._on_same_device(other):
                raise ValueError("Arrays are not on the same device")
            self.array.__iadd__(other.array)
        else:
            self.array.__iadd__(other)
        return self

    def __isub__(self, other):
        if isinstance(other, PArray):
            if not self._on_same_device(other):
                raise ValueError("Arrays are not on the same device")
            self.array.__isub__(other.array)
        else:
            self.array.__isub__(other)
        return self

    def __imul__(self, other):
        if isinstance(other, PArray):
            if not self._on_same_device(other):
                raise ValueError("Arrays are not on the same device")
            self.array.__imul__(other.array)
        else:
            self.array.__imul__(other)
        return self

    def __idiv__(self, other):
        if isinstance(other, PArray):
            if not self._on_same_device(other):
                raise ValueError("Arrays are not on the same device")
            self.array.__idiv__(other.array)
        else:
            self.array.__idiv__(other)
        return self

    def __itruediv__(self, other):
        if isinstance(other, PArray):
            if not self._on_same_device(other):
                raise ValueError("Arrays are not on the same device")
            self.array.__itruediv__(other.array)
        else:
            self.array.__itruediv__(other)
        return self

    def __ifloordiv__(self, other):
        if isinstance(other, PArray):
            if not self._on_same_device(other):
                raise ValueError("Arrays are not on the same device")
            self.array.__ifloordiv__(other.array)
        else:
            self.array.__ifloordiv__(other)
        return self

    def __imod__(self, other):
        if isinstance(other, PArray):
            if not self._on_same_device(other):
                raise ValueError("Arrays are not on the same device")
            self.array.__imod__(other.array)
        else:
            self.array.__imod__(other)
        return self

    def __ipow__(self, other):
        if isinstance(other, PArray):
            if not self._on_same_device(other):
                raise ValueError("Arrays are not on the same device")
            self.array.__ipow__(other.array)
        else:
            self.array.__ipow__(other)
        return self

    def __ilshift__(self, other):
        if isinstance(other, PArray):
            if not self._on_same_device(other):
                raise ValueError("Arrays are not on the same device")
            self.array.__ilshift__(other.array)
        else:
            self.array.__ilshift__(other)
        return self

    def __irshift__(self, other):
        if isinstance(other, PArray):
            if not self._on_same_device(other):
                raise ValueError("Arrays are not on the same device")
            self.array.__irshift__(other.array)
        else:
            self.array.__irshift__(other)
        return self

    def __iand__(self, other):
        if isinstance(other, PArray):
            if not self._on_same_device(other):
                raise ValueError("Arrays are not on the same device")
            self.array.__iand__(other.array)
        else:
            self.array.__iand__(other)
        return self

    def __ior__(self, other):
        if isinstance(other, PArray):
            if not self._on_same_device(other):
                raise ValueError("Arrays are not on the same device")
            self.array.__ior__(other.array)
        else:
            self.array.__ior__(other)
        return self

    def __ixor__(self, other):
        if isinstance(other, PArray):
            if not self._on_same_device(other):
                raise ValueError("Arrays are not on the same device")
            self.array.__ixor__(other.array)
        else:
            self.array.__ixor__(other)
        return self

    # Container customization:

    def __iter__(self):
        return self.array.__iter__()

    def __len__(self):
        return self.array.__len__()

    # Conversion:

    def __int__(self):
        return int(self.array)

    def __float__(self):
        return float(self.array)

    def __complex__(self):
        return complex(self.array)

    def __oct__(self):
        return oct(self.array)

    def __hex__(self):
        return hex(self.array)

    def __bytes__(self):
        return bytes(self.array)

    # String representations:

    def __repr__(self):
        return repr(self._array)

    def __str__(self):
        return str(self._array)

    def __format__(self, format_spec):
        return self._array.__format__(format_spec)<|MERGE_RESOLUTION|>--- conflicted
+++ resolved
@@ -6,11 +6,7 @@
 from parla.device import Device
 
 from .coherence import MemoryOperation, Coherence, CPU_INDEX
-<<<<<<< HEAD
 from .memory import MultiDeviceBuffer
-=======
-from typing import List
->>>>>>> c3b339a2
 
 import threading
 import numpy
@@ -73,7 +69,6 @@
             # coherence protocol for managing data among multi device
             self._coherence = Coherence(location, num_gpu)
 
-<<<<<<< HEAD
             # no slices since it is a new array rather than a subarray
             self._slices = []
 
@@ -86,11 +81,6 @@
 
             # use id() of buffer as unique ID
             self.ID = id(self._array)
-=======
-        # a condition variable to acquire when moving data on the device
-        self._coherence_cv = {n:threading.Condition() for n in range(num_devices)}
-        self._coherence_cv[CPU_INDEX] = threading.Condition()
->>>>>>> c3b339a2
 
     # Properties:
 
@@ -245,13 +235,8 @@
             device_id = self._current_device_index
 
         # update protocol and get operation
-<<<<<<< HEAD
         operations = self._coherence.read(device_id, self._slices_hash) # locks involve
         self._process_operations(operations, slices) # condition variable involve
-=======
-        operation = self._coherence.read(device_id) # locks involve
-        self._process_operations([operation]) # condition variable involve
->>>>>>> c3b339a2
 
     def _coherence_write(self, device_id: int = None, slices: SlicesType = None) -> None:
         """Tell the coherence protocol a write happened on a device.
@@ -270,21 +255,12 @@
             device_id = self._current_device_index
 
         # update protocol and get operation
-<<<<<<< HEAD
         operations = self._coherence.write(device_id, self._slices_hash) # locks involve
         self._process_operations(operations, slices) # condition variable involve
 
     # Device management methods:
 
     def _process_operations(self, operations: List[MemoryOperation], slices: SlicesType = None) -> None:
-=======
-        operations = self._coherence.write(device_id) # locks involve
-        self._process_operations(operations) # condition variable involve
-
-    # Device management methods:
-
-    def _process_operations(self, operations: List[MemoryOperation]) -> None:
->>>>>>> c3b339a2
         """
         Process the given memory operations.
         Data will be moved, and protocol states is kept unchanged.
@@ -299,7 +275,6 @@
                             self._coherence_cv[op.src].wait()
             elif op.inst == MemoryOperation.LOAD:
                 with self._coherence_cv[op.dst]:  # hold the CV when moving data
-<<<<<<< HEAD
 
                     # if the flag is set, skip this checking
                     if not MemoryOperation.SKIP_SRC_CHECK in op.flag:
@@ -328,38 +303,11 @@
             elif op.inst == MemoryOperation.EVICT:
                 self._array.clear(op.src)  # decrement the reference counter, relying on GC to free the memory
                 self._coherence.set_data_as_ready(op.src, None)  # mark it as done
-=======
-                    self._copy_data_between_device(op.dst, op.src)  # copy data
-                    self._coherence.set_data_as_ready(op.dst)  # mark it as done
-                    self._coherence_cv[op.dst].notify_all()  # let other threads know the data is ready
-            elif op.inst == MemoryOperation.EVICT:
-                self._array[op.src] = None  # decrement the reference counter, relying on GC to free the memory
-                self._coherence.set_data_as_ready(op.src)  # mark it as done
->>>>>>> c3b339a2
             elif op.inst == MemoryOperation.ERROR:
                 raise RuntimeError("PArray gets an error from coherence protocol")
             else:
                 raise RuntimeError(f"PArray gets invalid memory operation from coherence protocol, "
                                    f"detail: opcode {op.inst}, dst {op.dst}, src {op.src}")
-<<<<<<< HEAD
-=======
-
-    def _copy_data_between_device(self, dst, src) -> None:
-        """
-        Copy data from src to dst.
-        """
-        if src == dst:
-            return
-        elif src == CPU_INDEX: # copy from CPU to GPU
-            self._array[dst] = cupy.asarray(self._array[src])
-        elif dst != CPU_INDEX: # copy from GPU to GPU
-            src_data = self._array[src]
-            dst_data = cupy.empty_like(src_data)
-            dst_data.data.copy_from_device_async(src_data.data, src_data.nbytes)
-            self._array[dst] = dst_data
-        else: # copy from GPU to CPU
-            self._array[CPU_INDEX] = cupy.asnumpy(self._array[src])
->>>>>>> c3b339a2
 
     @staticmethod
     def _get_current_device() -> Device | None:
