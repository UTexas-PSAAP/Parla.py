--- conflicted
+++ resolved
@@ -342,11 +342,6 @@
                         ap[i*block_size:(i+1)*block_size,j*block_size:(j+1)*block_size] = ap_parray[i][j].array
             await ts
 
-<<<<<<< HEAD
-            zerofy_start = time.perf_counter()
-            computed_L_cupy = cp.tril(cp.array(ap))
-            zerofy_end = time.perf_counter()
-=======
             if time_zeros:
                 zerofy_start = time.perf_counter()
                 computed_L_cupy = cp.tril(cp.array(ap))
@@ -354,7 +349,6 @@
             else:
                 zerofy_start = 0
                 zerofy_end = 0
->>>>>>> 07a338e7
 
             print(f"Trial {k}:", (end - start) + (zerofy_end - zerofy_start), "seconds")
             summarize_memory()
@@ -364,14 +358,10 @@
             print("Is NAN: ", np.isnan(np.sum(ap)))
 
             if check_error:
-<<<<<<< HEAD
-                computed_L = cp.asnumpy(computed_L_cupy)
-=======
                 if time_zeros:
                     computed_L = cp.asnumpy(computed_L_cupy)
                 else:
                     computed_L = np.tril(ap)
->>>>>>> 07a338e7
                 print(computed_L)
                 error = np.max(np.absolute(a - computed_L @ computed_L.T))
                 print("Error", error)
