--- conflicted
+++ resolved
@@ -1,537 +1,533 @@
-from __future__ import annotations
-from typing import List, TYPE_CHECKING, Dict, Union
-
-import threading
-
-if TYPE_CHECKING:  # False at runtime
-    SlicesType = Union[slice, int, tuple]
-
-CPU_INDEX = -1
-
-class MemoryOperation:
-    """
-    A memory operation representation.
-    """
-    inst: int
-    dst: int
-    src: int
-
-    # OpCode
-    ERROR = -1
-    NOOP = 0
-    LOAD = 1
-    EVICT = 2
-    CHECK_DATA = 3
-
-    # Flag
-    SWITCH_DEVICE_FLAG = 101  # if the flag is set, it means dst is not the current device
-    SKIP_SRC_CHECK = 102      # if the flag is set, no need to hold condition variable of src
-    LOAD_SUBARRAY = 103       # if the flag is set, it means a subarray of src should be loaded
-    ENSURE_IS_COMPLETE = 104  # if the flag is set, check data will also check if the data is complete
-
-    def __init__(self, inst: int = NOOP, dst: int = -1, src: int = -1, flag: int = []):
-        self.inst = inst
-        self.dst = dst
-        self.src = src
-        self.flag = flag
-
-    @staticmethod
-    def noop() -> MemoryOperation:
-        """ no operation """
-        return MemoryOperation()
-
-    @staticmethod
-    def error() -> MemoryOperation:
-        """ there is an error """
-        return MemoryOperation(MemoryOperation.ERROR)
-
-    @staticmethod
-    def load(dst: int, src: int, on_different_device: bool = False, skip_src_check: bool = False, is_subarray: bool = False) -> MemoryOperation:
-        """ load all data from src to dst 
-        
-        Need to switch device if `on_different_device` is true
-        This could known by checking flag = SWITCH_DEVICE_FLAG
-        
-        Skip checking condition variable of src if `skip_src_check` is set
-        This could known by checking flag = MemoryOperation.SKIP_SRC_CHECK
-
-        If `is_subarray` is True, it means a subarray of src will be loaded
-        This could known by checking flag = MemoryOperation.LOAD_SUBARRAY
-        """
-        flag = []
-        if is_subarray:
-            flag.append(MemoryOperation.LOAD_SUBARRAY)
-        if on_different_device:
-            flag.append(MemoryOperation.SWITCH_DEVICE_FLAG)
-        if skip_src_check:  
-            flag.append(MemoryOperation.SKIP_SRC_CHECK)
-        
-        return MemoryOperation(MemoryOperation.LOAD, dst, src, flag)
-
-    @staticmethod
-    def evict(src: int) -> MemoryOperation:
-        """ invalidate the data in src """
-        return MemoryOperation(MemoryOperation.EVICT, src=src)
-
-    @staticmethod
-    def check_data(src: int, ensure_is_complete:bool = False) -> MemoryOperation:
-        """ check if the data is ready, wait if not 
-
-        If `ensure_is_complete` is True
-        if means need to wait until and data is completed and ready.
-        This could known by checking flag = MemoryOperation.ENSURE_IS_COMPLETE
-        """
-        flag = []
-        if ensure_is_complete:
-            flag.append(MemoryOperation.ENSURE_IS_COMPLETE)
-
-        return MemoryOperation(MemoryOperation.CHECK_DATA, src=src, flag=flag)
-
-
-class Coherence:
-    """
-    Implements fine-grained MSI protocol.
-
-    Each copy could be a subarray of a complete copy
-    Assumption: all valid subarray are disjoint
-    """
-    INVALID = 0
-    SHARED = 1
-    MODIFIED = 2
-
-    _local_states: Dict[int, int | Dict[int, int]]
-    _versions: Dict[int, int | Dict[int, int]]
-    _is_complete: Dict[int, bool]
-    _data_ready: Dict[int, bool | Dict[int, bool]]
-    owner: int
-    _latest_version: int
-    _lock: threading.Lock
-
-    def __init__(self, init_owner: int, num_gpu: int):
-        """
-        Args:
-            init_owner: the owner of the first copy in the system
-            num_gpu: number of GPU devices in the system
-        """
-        # If copy is complete, value is state
-        # if not, value is a Dict{slices_hash: state}
-        self._local_states = {n: self.INVALID for n in range(num_gpu)}  # init GPU status
-        self._local_states[CPU_INDEX] = self.INVALID                    # init CPU status
-
-        # If copy is complete, value is version
-        # if not, value is a Dict{slices_hash: version}
-        self._versions = {n: -1 for n in range(num_gpu)}    # init copy version (-1 means no data)
-        self._versions[CPU_INDEX] = -1
-
-        # fields used to support fine grained data movement
-        self._is_complete = {n: None for n in range(num_gpu)}  # does the device own a complete copy? None means neither
-        self._is_complete[CPU_INDEX] = None
-
-        self._local_states[init_owner] = self.MODIFIED      # initial state is MODIFIED
-        self.owner = init_owner                             # the device that has the complete copy (take the role of main memory)
-        self._versions[init_owner] = 0                      # the first version is 0
-        self._is_complete[init_owner] = True                # the copy is complete
-        self._latest_version = 0                            # the latest version in the system
-
-        # is data ready to use in this device?
-        # data is not ready if it need to be copied from somewhere (has an load operations in progress)
-        # and becomes ready is no data movement in progress
-        # if copy is subarray, value would be a Dict{slices_hash: bool}
-        # this provide a order when multiple threads are accessing the same data
-        # for example, if multiple threads read the same data on the same device,
-        # only one of them will need to performance datamovement and other are just wait ready = True
-        self._data_ready = {n: True for n in range(num_gpu)}
-        self._data_ready[CPU_INDEX] = True
-
-        # held the lock when updating states
-        self._lock = threading.Lock()
-
-    def data_is_ready(self, device_id: int, ensure_is_complete: bool = False) -> bool:
-        """
-        Return True if data on `device_id` is ready to use, and there is no copy in progress.
-
-        If `ensure_is_complete` is True, return false is the data is not complete even if it is ready
-        """
-        if isinstance(self._data_ready[device_id], dict):  # there are subarrays on this devices
-            if ensure_is_complete:
-                return False   # data should be complete
-            return not (False in self._data_ready[device_id].values())  # all subarray need to be ready
-        else:
-            return self._data_ready[device_id]
-
-    def set_data_as_ready(self, device_id: int, slices_hash: int = None) -> None:
-        """
-        Mark data on `device_id` as ready to use, and there is no copy in progress.
-
-        Args:
-            device_id: id of this device
-            slices_hash: hash code of the slices of the subarray to be manipulated
-                         by default equals to None, which means the whole array is manipulated
-        """
-        if slices_hash is not None: # move a subarray
-            self._data_ready[device_id][slices_hash] = True
-        else:
-            self._data_ready[device_id] = True
-
-    def _owner_is_latest(self) -> bool:
-        """True if owner's has latest version"""
-        return self._versions[self.owner] == self._latest_version
-
-    def _write_back_to(self, device_id:int, new_state:int, on_different_device:bool = False, 
-                       this_device_id: int = None, skip_src_check_id: int = None) -> List[MemoryOperation]:
-        """
-        Generate the list of write back MemoryOperation.
-        Which make `device_id` has the latest version with a complete copy.
-
-        Args:
-            device_id: id of this device
-            new_state: new state of `dcvice_id`
-            on_different_device: True if this device is not current deivce
-            this_device_id: if `on_different_device` is True, this means current device ID. If None, ignore
-            skip_src_check_id: skip checking this device's src condition variable when it is not None
-
-        Note: version will be updated
-        """
-        # write back copies that
-        # 1. not INVALID (INVALID copy already write back to owner when it get invalidate)
-        # 2. has higher version than owner's
-        current_version = self._versions[device_id]
-        target = set() # a tuple of (version, device_id)
-        latest_complete_copy_id = None
-        latest_complete_version = -1
-
-        for id, state in self._local_states.items():
-            if isinstance(state, dict):  # subarray need to write back
-                target.add(id)
-
-                if new_state == self.MODIFIED:
-                    # invalidate all subarray
-                    self._local_states[id] = self.INVALID
-                    self._versions[id] = -1
-                    self._is_complete[id] = None
-                else:
-                    # change all states to SHARED
-                    for hash, state in self._local_states[id].items():
-                        self._local_states[id][hash] = self.SHARED
-            else:  # write back the latest complete array
-                if self._versions[id] >= latest_complete_version:
-                    latest_complete_version = self._versions[id]
-                    latest_complete_copy_id = id
-
-                # downgrade
-                elif self._local_states[id] == self.SHARED:
-                    if new_state == self.MODIFIED:
-                        self._local_states[id] = self.INVALID
-
-        if latest_complete_copy_id is None:
-            raise RuntimeError("There is no valid complete copy")
-
-        if new_state == self.MODIFIED:
-            evict_list = list(target)
-
-            # `this_device_id` is the device id of the final destionation
-            # so should write it back but not evict it
-            if this_device_id is not None:
-                evict_list.remove(this_device_id)
-        else:
-            evict_list = []
-
-        if current_version < latest_complete_version:
-            target = [latest_complete_copy_id] + list(target)  # complete copy first
-
-        # update latest version
-        self._versions[device_id] = self._latest_version
-        return [MemoryOperation.load(device_id, t, on_different_device=on_different_device, skip_src_check=(skip_src_check_id == t)) for t in target] \
-               + [MemoryOperation.evict(t) for t in evict_list]
-
-    def read(self, device_id: int, slices_hash: int = None) -> List[MemoryOperation]:
-        """ Tell the protocol that this device read from the copy.
-
-        Args:
-            device_id: id of this device
-            slices_hash: hash code of the slices of the subarray to be manipulated
-                         by default equals to None, which means the whole array is manipulated
-
-        Return:
-            List[MemoryOperation], which tell how data will be manipulated, and order matter.
-            
-        Note: lock will be acquired
-        """
-        operations = []
-
-        with self._lock:
-            if slices_hash is not None: # move a subarray
-                if self._is_complete[device_id] is True:  # use existing complete data at this device
-                    device_local_state = self._local_states[device_id]
-                else:
-                    if not isinstance(self._local_states[device_id], dict):
-                        self._versions[device_id] = {}
-                        self._local_states[device_id] = {}
-                        self._data_ready[device_id] = {}
-                        device_local_state = self.INVALID
-                    elif slices_hash in self._local_states[device_id]:
-                        device_local_state = self._local_states[device_id][slices_hash]
-                    else:
-                        device_local_state = self.INVALID
-                    self._is_complete[device_id] = False  # this is a subarray
-            elif self._is_complete[device_id] is False:
-                # special case: need a complete copy but there are already subarrays in this deivce
-                # writeback this subarrays and then copy complete data from owner
-
-                # write back to owner 
-                operations.extend(self._write_back_to(self.owner, self.SHARED, on_different_device=True))
-                
-                # copy from owner
-                operations.append(MemoryOperation.load(device_id, self.owner))
-
-                # update status
-                self._data_ready[self.owner] = False
-
-                # if there is on going operations on subarrays, no need to set it as False
-                if self.data_is_ready(device_id):
-                    self._data_ready[device_id] = False
-
-                self._is_complete[device_id] = True
-                self._versions[device_id] = self._versions[self.owner]
-                self._local_states[self.owner] = self.SHARED  # owner is updated, so it is in SHARED states
-                self._local_states[device_id] = self.SHARED
-
-                # change owner
-                self.owner = max(self.owner, device_id)
-
-                # skip the rest code
-                return operations
-            else:  # move a complete copy and current device has no subarrays
-                device_local_state = self._local_states[device_id]
-                self._is_complete[device_id] = True  # this is a complete array
-
-
-            if device_id == self.owner:
-                if device_local_state == self.SHARED:
-                    operations.append(MemoryOperation.check_data(device_id, ensure_is_complete=True))  # check if the data is ready
-                elif device_local_state == self.MODIFIED:
-                    operations.append(MemoryOperation.check_data(device_id, ensure_is_complete=True))
-                    # no need to check data is ready since assume no overlapping writers
-                else:  # update it to latest
-                    self._data_ready[device_id] = False
-                    operations.extend(self._write_back_to(device_id, self.SHARED))
-            else:
-                if device_local_state == self.INVALID:
-                    if self._is_complete[device_id]:
-                        operations.extend(self._write_back_to(device_id, self.SHARED))
-
-                        self._data_ready[device_id] = False
-
-                        # change owner
-                        if self._owner_is_latest():
-                            self.owner = max(self.owner, device_id)
-                        else:
-                            self.owner = device_id
-                    else:  # since we assume all array are disjoint, so could load directly
-                        operations.append(MemoryOperation.load(dst=device_id, src=self.owner, is_subarray=True)) 
-
-                        self._data_ready[device_id][slices_hash] = False
-                        self._versions[device_id][slices_hash] = self._versions[self.owner]
-                elif device_local_state == self.MODIFIED:
-                    operations.append(MemoryOperation.check_data(device_id, ensure_is_complete=self._is_complete[device_id]))
-                else:
-                    operations.append(MemoryOperation.check_data(device_id, ensure_is_complete=self._is_complete[device_id]))
-
-            # update status
-            if self._is_complete[device_id]:
-                if device_local_state == self.INVALID:
-                    self._local_states[device_id] = self.SHARED
-            else:
-                if device_local_state == self.INVALID:
-                    self._local_states[device_id][slices_hash] = self.SHARED
-
-            return operations
-
-<<<<<<< HEAD
-    def write(self, device_id: int, slices_hash: int = None) -> List[MemoryOperation]:
-        """ Tell the protocol that this device write to the copy.
-
-        Args:
-            device_id: id of this device
-            slices_hash: hash code of the slices of the subarray to be manipulated
-                         by default equals to None, which means the whole array is manipulated
-
-        Return:
-            List[MemoryOperation], which tell how data will be manipulated, and order matter.
-        """
-        operations = []
-
-        with self._lock:
-            if slices_hash is not None: # move a subarray
-                if self._is_complete[device_id] is True:  # use existing complete data at this device
-                    device_local_state = self._local_states[device_id]
-                else:
-                    if not isinstance(self._local_states[device_id], dict):
-                        self._versions[device_id] = {}
-                        self._local_states[device_id] = {}
-                        self._data_ready[device_id] = {}
-                        device_local_state = self.INVALID
-                    elif slices_hash in self._local_states[device_id]:
-                        device_local_state = self._local_states[device_id][slices_hash]
-                    else:
-                        device_local_state = self.INVALID
-                    self._is_complete[device_id] = False  # this is a subarray
-            elif self._is_complete[device_id] is False:
-                # special case: need a complete copy but there are already subarrays in this deivce
-                # writeback this subarrays and then copy complete data from owner
-                #
-                # no need to check this since assume no multiwriters
-                # operations.append(MemoryOperation.check_data(device_id))
-
-                # write back to owner 
-                operations.extend(self._write_back_to(self.owner, self.MODIFIED, 
-                                  on_different_device=True, skip_src_check_id=device_id))
-                
-                # copy from owner
-                operations.append(MemoryOperation.load(device_id, self.owner))
-
-                # update status
-                self._data_ready[self.owner] = False
-                self._data_ready[device_id] = False  # won't deadlock since `skip_src_check_id` is set
-
-                self._is_complete[device_id] = True
-                self._versions[device_id] = self._versions[self.owner]
-                self._local_states[device_id] = self.MODIFIED
-                self._local_states[self.owner] = self.INVALID  # owner is invalid too
-
-                # change owner
-                self.owner = device_id
-
-                # skip the rest code
-                return operations
-            else:
-                device_local_state = self._local_states[device_id]
-                self._is_complete[device_id] = True  # this is a complete array
-
-            if device_id == self.owner:
-                if device_local_state != self.MODIFIED:
-                    operations.extend(self._write_back_to(device_id, self.MODIFIED))
-
-                    self._data_ready[device_id] = False
-                    self._latest_version += 1
-                    self._versions[device_id] = self._latest_version
-                else:
-                    operations.append(MemoryOperation.noop())
-            else:
-                if device_local_state == self.INVALID:
-                    if self._is_complete[device_id]:
-                        operations.extend(self._write_back_to(device_id, self.MODIFIED))
-
-                        self._data_ready[device_id] = False
-                        self._latest_version += 1
-                        self._versions[device_id] = self._latest_version
-
-                        # change owner
-                        if self._owner_is_latest():
-                            self.owner = max(self.owner, device_id)
-                        else:
-                            self.owner = device_id
-                    else:  # since we assume all array are disjoint, so could load directly
-                        operations.append(MemoryOperation.load(dst=device_id, src=self.owner, is_subarray=True))
-
-                        self._data_ready[device_id][slices_hash] = False
-                        self._versions[device_id][slices_hash] = self._versions[self.owner] + 1
-                        if self._owner_is_latest():
-                            self._latest_version += 1
-                        self._local_states[self.owner] = self.INVALID  # invalidate overlapping copy
-                elif device_local_state == self.SHARED:
-                    if self._is_complete[device_id]:
-                        self._latest_version += 1
-                        self._versions[device_id] = self._latest_version
-
-                        # change owner
-                        if self._owner_is_latest():
-                            self.owner = max(self.owner, device_id)
-                        else:
-                            self.owner = device_id
-                    else:
-                        self._versions[device_id][slices_hash] += 1
-                        self._latest_version = max(self._latest_version, self._versions[device_id][slices_hash])
-
-                    operations.append(MemoryOperation.check_data(device_id, ensure_is_complete=self._is_complete[device_id]))
-                else:
-                    operations.append(MemoryOperation.check_data(device_id, ensure_is_complete=self._is_complete[device_id]))
-
-            # update status
-            if self._is_complete[device_id]:
-                if device_local_state != self.MODIFIED:
-                    self._local_states[device_id] = self.MODIFIED
-            else:
-                if device_local_state != self.MODIFIED:
-                    self._local_states[device_id][slices_hash] = self.MODIFIED
-            return operations
-
-=======
-    def evict(self, device_id: int, keep_one_copy: bool = True) -> List[MemoryOperation]:
-        """ Tell the protocol that this device want to clear the copy.
-
-        Args:
-            device_id: id of this device
-            keep_one_copy: if true, writeback the last copy to CPU
-
-        Return:
-            List[MemoryOperation], could return several MemoryOperations.
-                And the order operations matter.
-
-        Note: if this device has the last copy and `keep_one_copy` is false, 
-            the whole protocol state will be INVALID then.
-            And the system will lose the copy. Be careful when evict the last copy.
-        """
-        device_local_state = self._local_states[device_id]
-        operations = []
-
-        if device_local_state == self.INVALID: # already evicted, do nothing
-            operations.append(MemoryOperation.noop())
-        elif device_local_state == self.SHARED:
-            if device_id == self._owner:  # has a chance this is the last copy
-                # find new owner
-                new_owner = None
-                for device, state in self._local_states.items():
-                    if state == self.SHARED and device != device_id:  # should not include this device itself
-                        new_owner = device
-                        break
-
-                # this device owns the last copy
-                if new_owner is None:  
-                    if keep_one_copy:  
-                        if device_id == CPU_INDEX:
-                            # the last copy is already at CPU, 
-                            # do nothing and skip the rest of the code
-                            return [MemoryOperation.noop()]
-                        else:
-                            # write back the last copy to CPU
-                            operations.append(MemoryOperation.load(CPU_INDEX, device_id))
-
-                            # now CPU has exclusive access to the data
-                            self._global_state = self.MODIFIED
-                            self._local_states[CPU_INDEX] = self.MODIFIED
-
-                            new_owner = CPU_INDEX
-                    else:
-                        self._global_state = self.INVALID  # the system lose the last copy
-                self._owner = new_owner
-
-            # update states
-            self._local_states[device_id] = self.INVALID
-            operations.append(MemoryOperation.evict(device_id))
-        else:  # Modified, this device owns the last copy
-            if keep_one_copy:  # write back to CPU
-                self._owner = CPU_INDEX
-                self._local_states[CPU_INDEX] = self.MODIFIED
-
-                operations.append(MemoryOperation.load(CPU_INDEX, device_id))
-            else:
-                self._global_state = self.INVALID  # the system lose the last copy
-                self._owner = None
-
-            self._local_states[device_id] = self.INVALID
-            operations.append(MemoryOperation.evict(device_id))
-
-        return operations
-
->>>>>>> 9e6c33fa
+from __future__ import annotations
+from typing import List, TYPE_CHECKING, Dict, Union
+
+import threading
+
+if TYPE_CHECKING:  # False at runtime
+    SlicesType = Union[slice, int, tuple]
+
+CPU_INDEX = -1
+
+class MemoryOperation:
+    """
+    A memory operation representation.
+    """
+    inst: int
+    dst: int
+    src: int
+
+    # OpCode
+    ERROR = -1
+    NOOP = 0
+    LOAD = 1
+    EVICT = 2
+    CHECK_DATA = 3
+
+    # Flag
+    SWITCH_DEVICE_FLAG = 101  # if the flag is set, it means dst is not the current device
+    SKIP_SRC_CHECK = 102      # if the flag is set, no need to hold condition variable of src
+    LOAD_SUBARRAY = 103       # if the flag is set, it means a subarray of src should be loaded
+    ENSURE_IS_COMPLETE = 104  # if the flag is set, check data will also check if the data is complete
+
+    def __init__(self, inst: int = NOOP, dst: int = -1, src: int = -1, flag: int = []):
+        self.inst = inst
+        self.dst = dst
+        self.src = src
+        self.flag = flag
+
+    @staticmethod
+    def noop() -> MemoryOperation:
+        """ no operation """
+        return MemoryOperation()
+
+    @staticmethod
+    def error() -> MemoryOperation:
+        """ there is an error """
+        return MemoryOperation(MemoryOperation.ERROR)
+
+    @staticmethod
+    def load(dst: int, src: int, on_different_device: bool = False, skip_src_check: bool = False, is_subarray: bool = False) -> MemoryOperation:
+        """ load all data from src to dst 
+        
+        Need to switch device if `on_different_device` is true
+        This could known by checking flag = SWITCH_DEVICE_FLAG
+        
+        Skip checking condition variable of src if `skip_src_check` is set
+        This could known by checking flag = MemoryOperation.SKIP_SRC_CHECK
+
+        If `is_subarray` is True, it means a subarray of src will be loaded
+        This could known by checking flag = MemoryOperation.LOAD_SUBARRAY
+        """
+        flag = []
+        if is_subarray:
+            flag.append(MemoryOperation.LOAD_SUBARRAY)
+        if on_different_device:
+            flag.append(MemoryOperation.SWITCH_DEVICE_FLAG)
+        if skip_src_check:  
+            flag.append(MemoryOperation.SKIP_SRC_CHECK)
+        
+        return MemoryOperation(MemoryOperation.LOAD, dst, src, flag)
+
+    @staticmethod
+    def evict(src: int) -> MemoryOperation:
+        """ invalidate the data in src """
+        return MemoryOperation(MemoryOperation.EVICT, src=src)
+
+    @staticmethod
+    def check_data(src: int, ensure_is_complete:bool = False) -> MemoryOperation:
+        """ check if the data is ready, wait if not 
+
+        If `ensure_is_complete` is True
+        if means need to wait until and data is completed and ready.
+        This could known by checking flag = MemoryOperation.ENSURE_IS_COMPLETE
+        """
+        flag = []
+        if ensure_is_complete:
+            flag.append(MemoryOperation.ENSURE_IS_COMPLETE)
+
+        return MemoryOperation(MemoryOperation.CHECK_DATA, src=src, flag=flag)
+
+
+class Coherence:
+    """
+    Implements fine-grained MSI protocol.
+
+    Each copy could be a subarray of a complete copy
+    Assumption: all valid subarray are disjoint
+    """
+    INVALID = 0
+    SHARED = 1
+    MODIFIED = 2
+
+    _local_states: Dict[int, int | Dict[int, int]]
+    _versions: Dict[int, int | Dict[int, int]]
+    _is_complete: Dict[int, bool]
+    _data_ready: Dict[int, bool | Dict[int, bool]]
+    owner: int
+    _latest_version: int
+    _lock: threading.Lock
+
+    def __init__(self, init_owner: int, num_gpu: int):
+        """
+        Args:
+            init_owner: the owner of the first copy in the system
+            num_gpu: number of GPU devices in the system
+        """
+        # If copy is complete, value is state
+        # if not, value is a Dict{slices_hash: state}
+        self._local_states = {n: self.INVALID for n in range(num_gpu)}  # init GPU status
+        self._local_states[CPU_INDEX] = self.INVALID                    # init CPU status
+
+        # If copy is complete, value is version
+        # if not, value is a Dict{slices_hash: version}
+        self._versions = {n: -1 for n in range(num_gpu)}    # init copy version (-1 means no data)
+        self._versions[CPU_INDEX] = -1
+
+        # fields used to support fine grained data movement
+        self._is_complete = {n: None for n in range(num_gpu)}  # does the device own a complete copy? None means neither
+        self._is_complete[CPU_INDEX] = None
+
+        self._local_states[init_owner] = self.MODIFIED      # initial state is MODIFIED
+        self.owner = init_owner                             # the device that has the complete copy (take the role of main memory)
+        self._versions[init_owner] = 0                      # the first version is 0
+        self._is_complete[init_owner] = True                # the copy is complete
+        self._latest_version = 0                            # the latest version in the system
+
+        # is data ready to use in this device?
+        # data is not ready if it need to be copied from somewhere (has an load operations in progress)
+        # and becomes ready is no data movement in progress
+        # if copy is subarray, value would be a Dict{slices_hash: bool}
+        # this provide a order when multiple threads are accessing the same data
+        # for example, if multiple threads read the same data on the same device,
+        # only one of them will need to performance datamovement and other are just wait ready = True
+        self._data_ready = {n: True for n in range(num_gpu)}
+        self._data_ready[CPU_INDEX] = True
+
+        # held the lock when updating states
+        self._lock = threading.Lock()
+
+    def data_is_ready(self, device_id: int, ensure_is_complete: bool = False) -> bool:
+        """
+        Return True if data on `device_id` is ready to use, and there is no copy in progress.
+
+        If `ensure_is_complete` is True, return false is the data is not complete even if it is ready
+        """
+        if isinstance(self._data_ready[device_id], dict):  # there are subarrays on this devices
+            if ensure_is_complete:
+                return False   # data should be complete
+            return not (False in self._data_ready[device_id].values())  # all subarray need to be ready
+        else:
+            return self._data_ready[device_id]
+
+    def set_data_as_ready(self, device_id: int, slices_hash: int = None) -> None:
+        """
+        Mark data on `device_id` as ready to use, and there is no copy in progress.
+
+        Args:
+            device_id: id of this device
+            slices_hash: hash code of the slices of the subarray to be manipulated
+                         by default equals to None, which means the whole array is manipulated
+        """
+        if slices_hash is not None: # move a subarray
+            self._data_ready[device_id][slices_hash] = True
+        else:
+            self._data_ready[device_id] = True
+
+    def _owner_is_latest(self) -> bool:
+        """True if owner's has latest version"""
+        return self._versions[self.owner] == self._latest_version
+
+    def _write_back_to(self, device_id:int, new_state:int, on_different_device:bool = False, 
+                       this_device_id: int = None, skip_src_check_id: int = None) -> List[MemoryOperation]:
+        """
+        Generate the list of write back MemoryOperation.
+        Which make `device_id` has the latest version with a complete copy.
+
+        Args:
+            device_id: id of this device
+            new_state: new state of `dcvice_id`
+            on_different_device: True if this device is not current deivce
+            this_device_id: if `on_different_device` is True, this means current device ID. If None, ignore
+            skip_src_check_id: skip checking this device's src condition variable when it is not None
+
+        Note: version will be updated
+        """
+        # write back copies that
+        # 1. not INVALID (INVALID copy already write back to owner when it get invalidate)
+        # 2. has higher version than owner's
+        current_version = self._versions[device_id]
+        target = set() # a tuple of (version, device_id)
+        latest_complete_copy_id = None
+        latest_complete_version = -1
+
+        for id, state in self._local_states.items():
+            if isinstance(state, dict):  # subarray need to write back
+                target.add(id)
+
+                if new_state == self.MODIFIED:
+                    # invalidate all subarray
+                    self._local_states[id] = self.INVALID
+                    self._versions[id] = -1
+                    self._is_complete[id] = None
+                else:
+                    # change all states to SHARED
+                    for hash, state in self._local_states[id].items():
+                        self._local_states[id][hash] = self.SHARED
+            else:  # write back the latest complete array
+                if self._versions[id] >= latest_complete_version:
+                    latest_complete_version = self._versions[id]
+                    latest_complete_copy_id = id
+
+                # downgrade
+                elif self._local_states[id] == self.SHARED:
+                    if new_state == self.MODIFIED:
+                        self._local_states[id] = self.INVALID
+
+        if latest_complete_copy_id is None:
+            raise RuntimeError("There is no valid complete copy")
+
+        if new_state == self.MODIFIED:
+            evict_list = list(target)
+
+            # `this_device_id` is the device id of the final destionation
+            # so should write it back but not evict it
+            if this_device_id is not None:
+                evict_list.remove(this_device_id)
+        else:
+            evict_list = []
+
+        if current_version < latest_complete_version:
+            target = [latest_complete_copy_id] + list(target)  # complete copy first
+
+        # update latest version
+        self._versions[device_id] = self._latest_version
+        return [MemoryOperation.load(device_id, t, on_different_device=on_different_device, skip_src_check=(skip_src_check_id == t)) for t in target] \
+               + [MemoryOperation.evict(t) for t in evict_list]
+
+    def read(self, device_id: int, slices_hash: int = None) -> List[MemoryOperation]:
+        """ Tell the protocol that this device read from the copy.
+
+        Args:
+            device_id: id of this device
+            slices_hash: hash code of the slices of the subarray to be manipulated
+                         by default equals to None, which means the whole array is manipulated
+
+        Return:
+            List[MemoryOperation], which tell how data will be manipulated, and order matter.
+            
+        Note: lock will be acquired
+        """
+        operations = []
+
+        with self._lock:
+            if slices_hash is not None: # move a subarray
+                if self._is_complete[device_id] is True:  # use existing complete data at this device
+                    device_local_state = self._local_states[device_id]
+                else:
+                    if not isinstance(self._local_states[device_id], dict):
+                        self._versions[device_id] = {}
+                        self._local_states[device_id] = {}
+                        self._data_ready[device_id] = {}
+                        device_local_state = self.INVALID
+                    elif slices_hash in self._local_states[device_id]:
+                        device_local_state = self._local_states[device_id][slices_hash]
+                    else:
+                        device_local_state = self.INVALID
+                    self._is_complete[device_id] = False  # this is a subarray
+            elif self._is_complete[device_id] is False:
+                # special case: need a complete copy but there are already subarrays in this deivce
+                # writeback this subarrays and then copy complete data from owner
+
+                # write back to owner 
+                operations.extend(self._write_back_to(self.owner, self.SHARED, on_different_device=True))
+                
+                # copy from owner
+                operations.append(MemoryOperation.load(device_id, self.owner))
+
+                # update status
+                self._data_ready[self.owner] = False
+
+                # if there is on going operations on subarrays, no need to set it as False
+                if self.data_is_ready(device_id):
+                    self._data_ready[device_id] = False
+
+                self._is_complete[device_id] = True
+                self._versions[device_id] = self._versions[self.owner]
+                self._local_states[self.owner] = self.SHARED  # owner is updated, so it is in SHARED states
+                self._local_states[device_id] = self.SHARED
+
+                # change owner
+                self.owner = max(self.owner, device_id)
+
+                # skip the rest code
+                return operations
+            else:  # move a complete copy and current device has no subarrays
+                device_local_state = self._local_states[device_id]
+                self._is_complete[device_id] = True  # this is a complete array
+
+
+            if device_id == self.owner:
+                if device_local_state == self.SHARED:
+                    operations.append(MemoryOperation.check_data(device_id, ensure_is_complete=True))  # check if the data is ready
+                elif device_local_state == self.MODIFIED:
+                    operations.append(MemoryOperation.check_data(device_id, ensure_is_complete=True))
+                    # no need to check data is ready since assume no overlapping writers
+                else:  # update it to latest
+                    self._data_ready[device_id] = False
+                    operations.extend(self._write_back_to(device_id, self.SHARED))
+            else:
+                if device_local_state == self.INVALID:
+                    if self._is_complete[device_id]:
+                        operations.extend(self._write_back_to(device_id, self.SHARED))
+
+                        self._data_ready[device_id] = False
+
+                        # change owner
+                        if self._owner_is_latest():
+                            self.owner = max(self.owner, device_id)
+                        else:
+                            self.owner = device_id
+                    else:  # since we assume all array are disjoint, so could load directly
+                        operations.append(MemoryOperation.load(dst=device_id, src=self.owner, is_subarray=True)) 
+
+                        self._data_ready[device_id][slices_hash] = False
+                        self._versions[device_id][slices_hash] = self._versions[self.owner]
+                elif device_local_state == self.MODIFIED:
+                    operations.append(MemoryOperation.check_data(device_id, ensure_is_complete=self._is_complete[device_id]))
+                else:
+                    operations.append(MemoryOperation.check_data(device_id, ensure_is_complete=self._is_complete[device_id]))
+
+            # update status
+            if self._is_complete[device_id]:
+                if device_local_state == self.INVALID:
+                    self._local_states[device_id] = self.SHARED
+            else:
+                if device_local_state == self.INVALID:
+                    self._local_states[device_id][slices_hash] = self.SHARED
+
+            return operations
+
+    def write(self, device_id: int, slices_hash: int = None) -> List[MemoryOperation]:
+        """ Tell the protocol that this device write to the copy.
+
+        Args:
+            device_id: id of this device
+            slices_hash: hash code of the slices of the subarray to be manipulated
+                         by default equals to None, which means the whole array is manipulated
+
+        Return:
+            List[MemoryOperation], which tell how data will be manipulated, and order matter.
+        """
+        operations = []
+
+        with self._lock:
+            if slices_hash is not None: # move a subarray
+                if self._is_complete[device_id] is True:  # use existing complete data at this device
+                    device_local_state = self._local_states[device_id]
+                else:
+                    if not isinstance(self._local_states[device_id], dict):
+                        self._versions[device_id] = {}
+                        self._local_states[device_id] = {}
+                        self._data_ready[device_id] = {}
+                        device_local_state = self.INVALID
+                    elif slices_hash in self._local_states[device_id]:
+                        device_local_state = self._local_states[device_id][slices_hash]
+                    else:
+                        device_local_state = self.INVALID
+                    self._is_complete[device_id] = False  # this is a subarray
+            elif self._is_complete[device_id] is False:
+                # special case: need a complete copy but there are already subarrays in this deivce
+                # writeback this subarrays and then copy complete data from owner
+                #
+                # no need to check this since assume no multiwriters
+                # operations.append(MemoryOperation.check_data(device_id))
+
+                # write back to owner 
+                operations.extend(self._write_back_to(self.owner, self.MODIFIED, 
+                                  on_different_device=True, skip_src_check_id=device_id))
+                
+                # copy from owner
+                operations.append(MemoryOperation.load(device_id, self.owner))
+
+                # update status
+                self._data_ready[self.owner] = False
+                self._data_ready[device_id] = False  # won't deadlock since `skip_src_check_id` is set
+
+                self._is_complete[device_id] = True
+                self._versions[device_id] = self._versions[self.owner]
+                self._local_states[device_id] = self.MODIFIED
+                self._local_states[self.owner] = self.INVALID  # owner is invalid too
+
+                # change owner
+                self.owner = device_id
+
+                # skip the rest code
+                return operations
+            else:
+                device_local_state = self._local_states[device_id]
+                self._is_complete[device_id] = True  # this is a complete array
+
+            if device_id == self.owner:
+                if device_local_state != self.MODIFIED:
+                    operations.extend(self._write_back_to(device_id, self.MODIFIED))
+
+                    self._data_ready[device_id] = False
+                    self._latest_version += 1
+                    self._versions[device_id] = self._latest_version
+                else:
+                    operations.append(MemoryOperation.noop())
+            else:
+                if device_local_state == self.INVALID:
+                    if self._is_complete[device_id]:
+                        operations.extend(self._write_back_to(device_id, self.MODIFIED))
+
+                        self._data_ready[device_id] = False
+                        self._latest_version += 1
+                        self._versions[device_id] = self._latest_version
+
+                        # change owner
+                        if self._owner_is_latest():
+                            self.owner = max(self.owner, device_id)
+                        else:
+                            self.owner = device_id
+                    else:  # since we assume all array are disjoint, so could load directly
+                        operations.append(MemoryOperation.load(dst=device_id, src=self.owner, is_subarray=True))
+
+                        self._data_ready[device_id][slices_hash] = False
+                        self._versions[device_id][slices_hash] = self._versions[self.owner] + 1
+                        if self._owner_is_latest():
+                            self._latest_version += 1
+                        self._local_states[self.owner] = self.INVALID  # invalidate overlapping copy
+                elif device_local_state == self.SHARED:
+                    if self._is_complete[device_id]:
+                        self._latest_version += 1
+                        self._versions[device_id] = self._latest_version
+
+                        # change owner
+                        if self._owner_is_latest():
+                            self.owner = max(self.owner, device_id)
+                        else:
+                            self.owner = device_id
+                    else:
+                        self._versions[device_id][slices_hash] += 1
+                        self._latest_version = max(self._latest_version, self._versions[device_id][slices_hash])
+
+                    operations.append(MemoryOperation.check_data(device_id, ensure_is_complete=self._is_complete[device_id]))
+                else:
+                    operations.append(MemoryOperation.check_data(device_id, ensure_is_complete=self._is_complete[device_id]))
+
+            # update status
+            if self._is_complete[device_id]:
+                if device_local_state != self.MODIFIED:
+                    self._local_states[device_id] = self.MODIFIED
+            else:
+                if device_local_state != self.MODIFIED:
+                    self._local_states[device_id][slices_hash] = self.MODIFIED
+            return operations
+
+    def evict(self, device_id: int, keep_one_copy: bool = True) -> List[MemoryOperation]:
+        """ Tell the protocol that this device want to clear the copy.
+
+        Args:
+            device_id: id of this device
+            keep_one_copy: if true, writeback the last copy to CPU
+
+        Return:
+            List[MemoryOperation], could return several MemoryOperations.
+                And the order operations matter.
+
+        Note: if this device has the last copy and `keep_one_copy` is false, 
+            the whole protocol state will be INVALID then.
+            And the system will lose the copy. Be careful when evict the last copy.
+        """
+        device_local_state = self._local_states[device_id]
+        operations = []
+
+        if device_local_state == self.INVALID: # already evicted, do nothing
+            operations.append(MemoryOperation.noop())
+        elif device_local_state == self.SHARED:
+            if device_id == self._owner:  # has a chance this is the last copy
+                # find new owner
+                new_owner = None
+                for device, state in self._local_states.items():
+                    if state == self.SHARED and device != device_id:  # should not include this device itself
+                        new_owner = device
+                        break
+
+                # this device owns the last copy
+                if new_owner is None:  
+                    if keep_one_copy:  
+                        if device_id == CPU_INDEX:
+                            # the last copy is already at CPU, 
+                            # do nothing and skip the rest of the code
+                            return [MemoryOperation.noop()]
+                        else:
+                            # write back the last copy to CPU
+                            operations.append(MemoryOperation.load(CPU_INDEX, device_id))
+
+                            # now CPU has exclusive access to the data
+                            self._global_state = self.MODIFIED
+                            self._local_states[CPU_INDEX] = self.MODIFIED
+
+                            new_owner = CPU_INDEX
+                    else:
+                        self._global_state = self.INVALID  # the system lose the last copy
+                self._owner = new_owner
+
+            # update states
+            self._local_states[device_id] = self.INVALID
+            operations.append(MemoryOperation.evict(device_id))
+        else:  # Modified, this device owns the last copy
+            if keep_one_copy:  # write back to CPU
+                self._owner = CPU_INDEX
+                self._local_states[CPU_INDEX] = self.MODIFIED
+
+                operations.append(MemoryOperation.load(CPU_INDEX, device_id))
+            else:
+                self._global_state = self.INVALID  # the system lose the last copy
+                self._owner = None
+
+            self._local_states[device_id] = self.INVALID
+            operations.append(MemoryOperation.evict(device_id))
+
+        return operations